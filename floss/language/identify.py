--- conflicted
+++ resolved
@@ -21,11 +21,7 @@
     UNKNOWN = "unknown"
 
 
-<<<<<<< HEAD
-def identify_language(sample: str, static_strings: Iterable[StaticString]) -> tuple[Language, str]:
-=======
 def identify_language(sample: Path, static_strings: Iterable[StaticString]) -> Language:
->>>>>>> 8ec7d2ee
     """
     Identify the language of the binary given
     """
