# Copyright (C) 2023 Mandiant, Inc. All Rights Reserved.
import sys
import logging
import pathlib
import argparse
import itertools
from typing import List, Tuple, Iterable, Optional

import pefile
import binary2strings as b2s

from floss.results import StaticString, StringEncoding
from floss.language.utils import (
    find_lea_xrefs,
    find_mov_xrefs,
    find_push_xrefs,
<<<<<<< HEAD
    get_raw_xrefs_rdata_i386,
=======
    get_rdata_section,
>>>>>>> 3782dc95
    get_struct_string_candidates,
)

logger = logging.getLogger(__name__)

MIN_STR_LEN = 4


def fix_b2s_wide_strings(
    strings: List[Tuple[str, str, Tuple[int, int], bool]], min_length: int, buffer: bytes
) -> List[Tuple[str, str, Tuple[int, int], bool]]:
    # TODO(mr-tz): b2s may parse wide strings where there really should be utf-8 strings
    #  handle special cases here until fixed
    #  https://github.com/mandiant/flare-floss/issues/867
    fixed_strings: List[Tuple[str, str, Tuple[int, int], bool]] = list()
    last_fixup: Optional[Tuple[str, str, Tuple[int, int], bool]] = None
    for string in strings:
        s = string[0]
        string_type = string[1]
        start = string[2][0]

        if string_type == "WIDE_STRING":
            sd = s.encode("utf-16le", "ignore")
            # utf-8 strings will not start with \x00
            if sd[0] == 0:
                new_string = b2s.extract_string(buffer[start + 1 :])
                last_fixup = (
                    new_string[0],
                    new_string[1],
                    (new_string[2][0] + start + 1, new_string[2][1] + start + 1),
                    new_string[3],
                )
                if len(last_fixup[0]) < min_length:
                    last_fixup = None
        else:
            if last_fixup and s in last_fixup[0]:
                fixed_strings.append(last_fixup)
            else:
                fixed_strings.append(string)
            last_fixup = None
    return fixed_strings


def filter_and_transform_utf8_strings(
    strings: List[Tuple[str, str, Tuple[int, int], bool]],
    start_rdata: int,
) -> List[StaticString]:
    transformed_strings = []

    for string in strings:
        s = string[0]
        string_type = string[1]
        start = string[2][0] + start_rdata

        if string_type != "UTF8":
            continue

        # our static algorithm does not extract new lines either
        s = s.replace("\n", "")
        transformed_strings.append(StaticString(string=s, offset=start, encoding=StringEncoding.UTF8))

    return transformed_strings


def split_strings(static_strings: List[StaticString], address: int, min_length: int) -> None:
    """
    if address is in between start and end of a string in ref data then split the string
    this modifies the elements of the static strings list directly
    """

    for string in static_strings:
        if string.offset < address < string.offset + len(string.string):
            rust_string = string.string[0 : address - string.offset]
            rest = string.string[address - string.offset :]

            if len(rust_string) >= min_length:
                static_strings.append(
                    StaticString(string=rust_string, offset=string.offset, encoding=StringEncoding.UTF8)
                )
            if len(rest) >= min_length:
                static_strings.append(StaticString(string=rest, offset=address, encoding=StringEncoding.UTF8))

            # remove string from static_strings
            for static_string in static_strings:
                if static_string == string:
                    static_strings.remove(static_string)
                    return

            return


def extract_rust_strings(sample: pathlib.Path, min_length: int) -> List[StaticString]:
    """
    Extract Rust strings from a sample
    """

    p = pathlib.Path(sample)
    buf = p.read_bytes()
    pe = pefile.PE(data=buf, fast_load=True)

    rust_strings: List[StaticString] = list()
    rust_strings.extend(get_string_blob_strings(pe, min_length))

    return rust_strings


def get_static_strings_from_rdata(sample, static_strings) -> List[StaticString]:
    pe = pefile.PE(data=pathlib.Path(sample).read_bytes(), fast_load=True)

    try:
        rdata_section = get_rdata_section(pe)
    except ValueError:
        return []

    start_rdata = rdata_section.PointerToRawData
    end_rdata = start_rdata + rdata_section.SizeOfRawData

    return list(filter(lambda s: start_rdata <= s.offset < end_rdata, static_strings))


def get_string_blob_strings(pe: pefile.PE, min_length: int) -> Iterable[StaticString]:
    image_base = pe.OPTIONAL_HEADER.ImageBase

    try:
        rdata_section = get_rdata_section(pe)
    except ValueError as e:
        logger.error("cannot extract rust strings: %s", e)
        return []

    start_rdata = rdata_section.PointerToRawData
    end_rdata = start_rdata + rdata_section.SizeOfRawData
    virtual_address = rdata_section.VirtualAddress
    pointer_to_raw_data = rdata_section.PointerToRawData
    buffer_rdata = rdata_section.get_data()

    # extract utf-8 and wide strings, latter not needed here
    strings = b2s.extract_all_strings(buffer_rdata, min_length)
    fixed_strings = fix_b2s_wide_strings(strings, min_length, buffer_rdata)

    # select only UTF-8 strings and adjust offset
    static_strings = filter_and_transform_utf8_strings(fixed_strings, start_rdata)

    # TODO(mr-tz) - handle miss in rust-hello64.exe
    #  .rdata:00000001400C1270 0A                      aPanickedAfterP db 0Ah                  ; DATA XREF: .rdata:00000001400C12B8↓o
    #  .rdata:00000001400C1271 70 61 6E 69 63 6B 65 64…                db 'panicked after panic::always_abort(), aborting.',0Ah,0
    #  .rdata:00000001400C12A2 00 00 00 00 00 00                       align 8

    struct_string_addrs = map(lambda c: c.address, get_struct_string_candidates(pe))

    if pe.FILE_HEADER.Machine == pefile.MACHINE_TYPE["IMAGE_FILE_MACHINE_I386"]:
        xrefs_lea = find_lea_xrefs(pe)
        xrefs_push = find_push_xrefs(pe)
        xrefs_mov = find_mov_xrefs(pe)
        xrefs_raw_rdata = get_raw_xrefs_rdata_i386(pe, rdata_section.get_data())
        xrefs = itertools.chain(struct_string_addrs, xrefs_lea, xrefs_push, xrefs_mov, xrefs_raw_rdata)

    elif pe.FILE_HEADER.Machine == pefile.MACHINE_TYPE["IMAGE_FILE_MACHINE_AMD64"]:
        xrefs_lea = find_lea_xrefs(pe)
        xrefs = itertools.chain(struct_string_addrs, xrefs_lea)

        # TODO(mr-tz) - handle movdqa rust-hello64.exe
        #  .text:0000000140026046 66 0F 6F 05 02 71 09 00                 movdqa  xmm0, cs:xmmword_1400BD150
        #  .text:000000014002604E 66 0F 6F 0D 0A 71 09 00                 movdqa  xmm1, cs:xmmword_1400BD160
        #  .text:0000000140026056 66 0F 6F 15 12 71 09 00                 movdqa  xmm2, cs:xmmword_1400BD170

    else:
        logger.error("unsupported architecture: %s", pe.FILE_HEADER.Machine)
        return []

    for addr in xrefs:
        address = addr - image_base - virtual_address + pointer_to_raw_data

        if not (start_rdata <= address < end_rdata):
            continue

        split_strings(static_strings, address, min_length)

    return static_strings


def main(argv=None):
    parser = argparse.ArgumentParser(description="Get Rust strings")
    parser.add_argument("path", help="file or path to analyze")
    parser.add_argument(
        "-n",
        "--minimum-length",
        dest="min_length",
        type=int,
        default=MIN_STR_LEN,
        help="minimum string length",
    )
    args = parser.parse_args(args=argv)

    logging.basicConfig(level=logging.DEBUG)

    rust_strings = sorted(extract_rust_strings(args.path, args.min_length), key=lambda s: s.offset)
    for string in rust_strings:
        print(f"{string.offset:#x}: {string.string}")


if __name__ == "__main__":
    sys.exit(main())<|MERGE_RESOLUTION|>--- conflicted
+++ resolved
@@ -14,11 +14,8 @@
     find_lea_xrefs,
     find_mov_xrefs,
     find_push_xrefs,
-<<<<<<< HEAD
     get_raw_xrefs_rdata_i386,
-=======
     get_rdata_section,
->>>>>>> 3782dc95
     get_struct_string_candidates,
 )
 
