#!/usr/bin/env python
# -*- coding: utf-8 -*-
# Copyright (C) 2017 FireEye, Inc. All Rights Reserved.

import os

import setuptools

requirements = [
    "tabulate==0.8.9",
    "vivisect==1.0.3",
    "viv-utils[flirt]==0.6.5",
    "pydantic==1.8.2",
]

# this sets __version__
# via: http://stackoverflow.com/a/7071358/87207
# and: http://stackoverflow.com/a/2073599/87207
with open(os.path.join("floss", "version.py"), "r") as f:
    exec(f.read())


# via: https://packaging.python.org/guides/making-a-pypi-friendly-readme/
this_directory = os.path.abspath(os.path.dirname(__file__))
with open(os.path.join(this_directory, "README.md"), "r") as f:
    long_description = f.read()


setuptools.setup(
    name="flare-floss",
    version=__version__,
    description="FLARE Obfuscated String Solver",
    long_description=long_description,
    long_description_content_type="text/markdown",
    author="Willi Ballenthin, Moritz Raabe",
    author_email="william.ballenthin@mandiant.com, moritz.raabe@mandiant.com",
    url="https://www.github.com/fireeye/flare-floss",
    packages=setuptools.find_packages(exclude=["tests"]),
    package_dir={"floss": "floss"},
    entry_points={
        "console_scripts": [
            "floss=floss.main:main",
        ]
    },
    include_package_data=True,
    install_requires=requirements,
    extras_require={
        "dev": [
            "pyyaml==5.4.1",
            "pytest==6.2.4",
            "pytest-sugar==0.9.4",
            "pytest-instafail==0.4.2",
            "pytest-cov==2.12.1",
            "pycodestyle==2.7.0",
            "black==21.7b0",
<<<<<<< HEAD
            "isort==5.9.2",
            "mypy==0.910",
            # type stubs for mypy
            "types-backports==0.1.3",
            "types-colorama==0.4.2",
            "types-PyYAML==5.4.3",
            "types-tabulate==0.8.0",
            "types-termcolor==0.1.1",
=======
            "isort==5.9.3",
>>>>>>> 6670c059
        ],
        "build": [
            "pyinstaller==4.5",
        ],
    },
    zip_safe=False,
    keywords="floss malware analysis obfuscation strings FLARE",
    classifiers=[
        "Development Status :: 5 - Production/Stable",
        "Intended Audience :: Developers",
        "Intended Audience :: Information Technology",
        "License :: OSI Approved :: Apache Software License",
        "Natural Language :: English",
        "Programming Language :: Python :: 3",
        "Topic :: Security",
    ],
    python_requires=">=3.6",
)<|MERGE_RESOLUTION|>--- conflicted
+++ resolved
@@ -53,8 +53,7 @@
             "pytest-cov==2.12.1",
             "pycodestyle==2.7.0",
             "black==21.7b0",
-<<<<<<< HEAD
-            "isort==5.9.2",
+            "isort==5.9.3",
             "mypy==0.910",
             # type stubs for mypy
             "types-backports==0.1.3",
@@ -62,9 +61,6 @@
             "types-PyYAML==5.4.3",
             "types-tabulate==0.8.0",
             "types-termcolor==0.1.1",
-=======
-            "isort==5.9.3",
->>>>>>> 6670c059
         ],
         "build": [
             "pyinstaller==4.5",
